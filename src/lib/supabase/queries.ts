'use server'

import { createServerSupabaseClient } from './server'
import { QueryError } from '@/lib/errors'
import type { 
  Subject, 
  Topic, 
  Filters, 
  PaginatedResponse,
<<<<<<< HEAD
  UserSubjectWithSubject 
=======
  QuestionCursor 
>>>>>>> 2ad73853
} from '@/lib/types/database'

// Error handling wrapper with retry logic
async function withRetry<T>(
  fn: () => Promise<T>,
  retries = 2,
  delay = 1000
): Promise<T> {
  let lastError: Error = new Error('Unknown error occurred')
  
  for (let i = 0; i <= retries; i++) {
    try {
      return await fn()
    } catch (error) {
      lastError = error as Error
      
      // Don't retry on client errors (4xx)
      if (error && typeof error === 'object' && 'status' in error) {
        const status = (error as { status: number }).status
        if (status >= 400 && status < 500) {
          throw error
        }
      }
      
      // Wait before retrying (except on last attempt)
      if (i < retries) {
        await new Promise(resolve => setTimeout(resolve, delay * (i + 1)))
      }
    }
  }
  
  throw lastError
}

export async function getSubjects(): Promise<Subject[]> {
  return withRetry(async () => {
    const supabase = await createServerSupabaseClient()
    
    const { data, error } = await supabase
      .from('subjects')
      .select('*')
      .order('name', { ascending: true })
      .order('level', { ascending: true })
      
    if (error) {
      console.error('Error fetching subjects:', error)
      throw new QueryError(
        'Failed to fetch subjects',
        'SUBJECTS_FETCH_ERROR',
        error
      )
    }
    
    return data as Subject[]
  }).catch(error => {
    // Return empty array as fallback for non-critical errors
    console.error('Failed to fetch subjects after retries:', error)
    return []
  })
}


export async function getSubjectBySlug(slug: string): Promise<Subject | null> {
  return withRetry(async () => {
    const supabase = await createServerSupabaseClient()
    
    const parts = slug.split('-')
    const level = parts[parts.length - 1]
    const name = parts.slice(0, -1).join(' ')
    
    const levelMap: Record<string, string> = {
      'higher': 'Higher',
      'ordinary': 'Ordinary',
      'foundation': 'Foundation'
    }
    
    const { data, error } = await supabase
      .from('subjects')
      .select('*')
      .ilike('name', name)
      .eq('level', levelMap[level] || level)
      .single()
      
    if (error) {
      // Return null for not found errors
      if (error.code === 'PGRST116') {
        return null
      }
      console.error('Error fetching subject:', error)
      throw new QueryError(
        'Failed to fetch subject',
        'SUBJECT_FETCH_ERROR',
        error
      )
    }
    
    return data as Subject
  }).catch(error => {
    console.error('Failed to fetch subject after retries:', error)
    return null
  })
}

export async function getTopics(subjectId: string): Promise<Topic[]> {
  return withRetry(async () => {
    const supabase = await createServerSupabaseClient()
    
    const { data, error } = await supabase
      .from('topics')
      .select('*')
      .eq('subject_id', subjectId)
      .order('name', { ascending: true })
      
    if (error) {
      console.error('Error fetching topics:', error)
      throw new QueryError(
        'Failed to fetch topics',
        'TOPICS_FETCH_ERROR',
        error
      )
    }
    
    return data as Topic[]
  }).catch(error => {
    // Return empty array as fallback
    console.error('Failed to fetch topics after retries:', error)
    return []
  })
}

export async function getAvailableYears(subjectId: string): Promise<number[]> {
  return withRetry(async () => {
    const supabase = await createServerSupabaseClient()
    
    const { data, error } = await supabase
      .rpc('get_available_years', {
        p_subject_id: subjectId
      })
      
    if (error) {
      console.error('Error fetching years:', error)
      throw new QueryError(
        'Failed to fetch available years',
        'YEARS_FETCH_ERROR',
        error
      )
    }
    
    return data as number[]
  }).catch(error => {
    console.error('Failed to fetch years after retries:', error)
    return []
  })
}

export async function getAvailableQuestionNumbers(subjectId: string): Promise<number[]> {
  return withRetry(async () => {
    const supabase = await createServerSupabaseClient()
    
    const { data, error } = await supabase
      .rpc('get_available_question_numbers', {
        p_subject_id: subjectId
      })
      
    if (error) {
      console.error('Error fetching question numbers:', error)
      throw new QueryError(
        'Failed to fetch available question numbers',
        'QUESTION_NUMBERS_FETCH_ERROR',
        error
      )
    }
    
    return data as number[]
  }).catch(error => {
    console.error('Failed to fetch question numbers after retries:', error)
    return []
  })
}


export async function searchQuestions(
  filters: Filters,
  cursor?: QuestionCursor | null,
  signal?: AbortSignal
): Promise<PaginatedResponse> {
  // For React Query, we don't need request deduplication as it handles that
  // Check if the signal is already aborted
  if (signal?.aborted) {
    throw new Error('Request was cancelled')
  }
  
  return withRetry(async () => {
    const supabase = await createServerSupabaseClient()
    
    // Check abort signal before making request
    if (signal?.aborted) {
      throw new Error('Request was cancelled')
    }
    
    // Create a promise that will race with the abort signal
    const abortPromise = new Promise<never>((_, reject) => {
      if (signal) {
        signal.addEventListener('abort', () => {
          reject(new Error('Request was cancelled'))
        })
      }
    })
    
    // Race between the RPC call and the abort signal
    const data = await Promise.race([
      supabase.rpc('search_questions_paginated', {
        p_subject_id: filters.subjectId,
        p_search_terms: filters.searchTerms || null,
        p_years: filters.years || null,
        p_topic_ids: filters.topicIds || null,
        p_exam_types: filters.examTypes || null,
        p_question_numbers: filters.questionNumbers || null,
        p_cursor: cursor || null,
        p_limit: 20
      }),
      abortPromise
    ])
    
    if (data.error) {
      console.error('Error searching questions:', data.error)
      throw new QueryError(
        'Failed to search questions',
        'QUESTIONS_SEARCH_ERROR',
        data.error
      )
    }
    
    return data.data as PaginatedResponse
  })
}

// Subject-related queries with proper error handling and retry logic

export async function getAllSubjects(): Promise<Subject[]> {
  return withRetry(async () => {
    const supabase = await createServerSupabaseClient()
    
    const { data, error } = await supabase
      .from('subjects')
      .select('*')
      .in('level', ['Higher', 'Ordinary'])
      .order('name')
      .order('level')
    
    if (error) {
      console.error('Error fetching all subjects:', error)
      throw new QueryError(
        'Failed to fetch subjects',
        'SUBJECTS_FETCH_ERROR',
        error
      )
    }
    
    return data as Subject[]
  }).catch(error => {
    // Return empty array as fallback for non-critical errors
    console.error('Failed to fetch subjects after retries:', error)
    return []
  })
}

export async function getUserSubjects(userId: string): Promise<UserSubjectWithSubject[]> {
  // Validate user ID format (UUID)
  if (!userId || !userId.match(/^[0-9a-f]{8}-[0-9a-f]{4}-[0-9a-f]{4}-[0-9a-f]{4}-[0-9a-f]{12}$/i)) {
    console.error('Invalid user ID provided:', userId)
    return []
  }
  
  return withRetry(async () => {
    const supabase = await createServerSupabaseClient()
    
    const { data, error } = await supabase
      .rpc('get_user_subjects_sorted', { p_user_id: userId })
    
    if (error) {
      console.error('Error fetching user subjects:', error)
      throw new QueryError(
        'Failed to fetch user subjects',
        'USER_SUBJECTS_FETCH_ERROR',
        error
      )
    }
    
    // Transform the RPC response to match UserSubjectWithSubject interface with type safety
    type RPCResponse = {
      id: string
      user_id: string
      subject_id: string
      created_at: string | null
      subject: Subject
    }
    return (data || []).map((item: RPCResponse) => ({
      id: item.id,
      user_id: item.user_id,
      subject_id: item.subject_id,
      created_at: item.created_at,
      subject: item.subject
    }))
  }).catch(error => {
    console.error('Failed to fetch user subjects after retries:', error)
    return []
  })
}

export async function saveUserSubjects(
  userId: string, 
  subjectIds: string[]
): Promise<{ success: boolean; error?: string }> {
  // Input validation
  if (!userId || !userId.match(/^[0-9a-f]{8}-[0-9a-f]{4}-[0-9a-f]{4}-[0-9a-f]{4}-[0-9a-f]{12}$/i)) {
    return { success: false, error: 'Invalid user ID' }
  }
  
  return withRetry(async () => {
    const supabase = await createServerSupabaseClient()
    
    // Start a transaction by clearing existing subjects first
    const { error: deleteError } = await supabase
      .from('user_subjects')
      .delete()
      .eq('user_id', userId)
    
    if (deleteError) {
      console.error('Error clearing user subjects:', deleteError)
      throw new QueryError(
        'Failed to clear existing subjects',
        'SUBJECTS_CLEAR_ERROR',
        deleteError
      )
    }
    
    // If no subjects to add, we're done
    if (subjectIds.length === 0) {
      return { success: true }
    }
    
    // Prepare the insert data
    const userSubjects = subjectIds.map(subjectId => ({
      user_id: userId,
      subject_id: subjectId
    }))
    
    // Insert new subjects
    const { error: insertError } = await supabase
      .from('user_subjects')
      .insert(userSubjects)
    
    if (insertError) {
      console.error('Error saving user subjects:', insertError)
      throw new QueryError(
        'Failed to save subjects',
        'SUBJECTS_SAVE_ERROR',
        insertError
      )
    }
    
    return { success: true }
  }, 1).catch(error => {
    // For save operations, only retry once
    console.error('Failed to save user subjects after retry:', error)
    return { 
      success: false, 
      error: error.message || 'Failed to save subjects. Please try again.' 
    }
  })
}<|MERGE_RESOLUTION|>--- conflicted
+++ resolved
@@ -7,11 +7,8 @@
   Topic, 
   Filters, 
   PaginatedResponse,
-<<<<<<< HEAD
-  UserSubjectWithSubject 
-=======
+  UserSubjectWithSubject,
   QuestionCursor 
->>>>>>> 2ad73853
 } from '@/lib/types/database'
 
 // Error handling wrapper with retry logic
